--- conflicted
+++ resolved
@@ -8,35 +8,22 @@
 
 import collections
 import enum
-<<<<<<< HEAD
 import math
-=======
->>>>>>> d33c53e1
 from nengo.base import ObjView
 from nengo.connection import LearningRule
 from nengo.learning_rules import PES, Voja
 import numpy as np
-<<<<<<< HEAD
-from rig.machine import Cores, SDRAM
+from rig.place_and_route import Cores, SDRAM
 from rig.place_and_route.constraints import SameChipConstraint
 from six import iteritems
-=======
-from rig.place_and_route import Cores, SDRAM
-from rig.place_and_route.constraints import SameChipConstraint
->>>>>>> d33c53e1
 import struct
 
 from nengo_spinnaker.builder.model import InputPort, OutputPort
-<<<<<<< HEAD
+from nengo_spinnaker.builder.netlist import netlistspec
 from nengo_spinnaker.builder.ports import EnsembleInputPort, EnsembleOutputPort
 from nengo_spinnaker.regions.filters import (FilterRegion, FilterRoutingRegion,
                                              add_filters, make_filter_regions)
-=======
-from nengo_spinnaker.builder.netlist import netlistspec
-from nengo_spinnaker.builder.ports import EnsembleInputPort
-from nengo_spinnaker.regions.filters import make_filter_regions
 from nengo_spinnaker.regions.utils import Args
->>>>>>> d33c53e1
 from .. import regions
 from nengo_spinnaker.netlist import Vertex
 from nengo_spinnaker import partition
@@ -46,11 +33,7 @@
 from nengo_spinnaker.utils import neurons as neuron_utils
 
 
-<<<<<<< HEAD
 class Regions(enum.IntEnum):
-=======
-class EnsembleRegions(enum.IntEnum):
->>>>>>> d33c53e1
     """Region names, corresponding to those defined in `ensemble.h`"""
     ensemble = 1  # General ensemble settings
     neuron = 2  # Neuron specific parameters
@@ -58,7 +41,6 @@
     bias = 4  # Biases
     gain = 5  # Gains
     decoders = 6  # Decoder matrix (for all neurons, only some rows)
-<<<<<<< HEAD
     learnt_decoders = 7  # Learnt decoder matrix (for all neurons, all rows)
     keys = 8  # Output keys
     learnt_keys = 9  # Learnt output keys
@@ -78,17 +60,6 @@
     spike_recording = 23
     voltage_recording = 24
     encoder_recording = 25
-=======
-    keys = 7  # Output keys
-    population_length = 8  # Information about the entire cluster
-    input_filters = 9
-    input_routing = 10
-    inhibition_filters = 11
-    inhibition_routing = 12
-    profiler = 13
-    spikes = 14
-    voltages = 15
->>>>>>> d33c53e1
 
 
 class EnsembleLIF(object):
@@ -102,10 +73,7 @@
         self.profiled = False
         self.record_spikes = False
         self.record_voltages = False
-<<<<<<< HEAD
         self.record_encoders = False
-=======
->>>>>>> d33c53e1
 
     def make_vertices(self, model, n_steps):
         """Construct the data which can be loaded into the memory of a
@@ -114,35 +82,10 @@
         # Build encoders, gain and bias regions
         params = model.params[self.ensemble]
         ens_regions = dict()
-<<<<<<< HEAD
-=======
-
-        # Convert the encoders combined with the gain to S1615 before creating
-        # the region.
-        encoders_with_gain = params.scaled_encoders
-        ens_regions[EnsembleRegions.encoders] = regions.MatrixRegion(
-            tp.np_to_fix(encoders_with_gain),
-            sliced_dimension=regions.MatrixPartitioning.rows)
-
-        # Combine the direct input with the bias before converting to S1615 and
-        # creating the region.
-        bias_with_di = params.bias + np.dot(encoders_with_gain,
-                                            self.direct_input)
-        assert bias_with_di.ndim == 1
-        ens_regions[EnsembleRegions.bias] = regions.MatrixRegion(
-            tp.np_to_fix(bias_with_di),
-            sliced_dimension=regions.MatrixPartitioning.rows)
-
-        # Convert the gains to S1615 before creating the region
-        ens_regions[EnsembleRegions.gain] = regions.MatrixRegion(
-            tp.np_to_fix(params.gain),
-            sliced_dimension=regions.MatrixPartitioning.rows)
->>>>>>> d33c53e1
 
         # Extract all the filters from the incoming connections
         incoming = model.get_signals_to_object(self)
 
-<<<<<<< HEAD
         # Filter out incoming modulatory connections
         incoming_modulatory = {port: signal
                                for (port, signal) in iteritems(incoming)
@@ -150,21 +93,12 @@
 
         (ens_regions[Regions.input_filters],
          ens_regions[Regions.input_routing]) = make_filter_regions(
-=======
-        (ens_regions[EnsembleRegions.input_filters],
-         ens_regions[EnsembleRegions.input_routing]) = make_filter_regions(
->>>>>>> d33c53e1
             incoming[InputPort.standard], model.dt, True,
             model.keyspaces.filter_routing_tag,
             width=self.ensemble.size_in
         )
-<<<<<<< HEAD
         (ens_regions[Regions.inhibition_filters],
          ens_regions[Regions.inhibition_routing]) = \
-=======
-        (ens_regions[EnsembleRegions.inhibition_filters],
-         ens_regions[EnsembleRegions.inhibition_routing]) = \
->>>>>>> d33c53e1
             make_filter_regions(
                 incoming[EnsembleInputPort.global_inhibition], model.dt, True,
                 model.keyspaces.filter_routing_tag, width=1
@@ -179,7 +113,6 @@
         else:
             decoders = np.array([])
             output_keys = list()
-<<<<<<< HEAD
 
         size_out = decoders.shape[0]
 
@@ -289,17 +222,6 @@
             learnt_output_keys,
             fields=[regions.KeyField({'cluster': 'cluster'})],
             partitioned_by_atom=True
-=======
-        size_out = decoders.shape[0]
-
-        ens_regions[EnsembleRegions.decoders] = regions.MatrixRegion(
-            tp.np_to_fix(decoders / model.dt),
-            sliced_dimension=regions.MatrixPartitioning.rows)
-        ens_regions[EnsembleRegions.keys] = regions.KeyspacesRegion(
-            output_keys,
-            fields=[regions.KeyField({'cluster': 'cluster'})],
-            partitioned_by_atom=True
->>>>>>> d33c53e1
         )
         # Create, initially empty, Voja region, passing in scaling factor
         # used, with gain, to scale activities to match encoders
@@ -377,7 +299,6 @@
             tp.np_to_fix(encoders_with_gain),
             sliced_dimension=regions.MatrixPartitioning.rows)
 
-<<<<<<< HEAD
         # Tile direct input across all encoder copies (used for learning)
         tiled_direct_input = np.tile(
             self.direct_input,
@@ -423,19 +344,6 @@
 
         # The neuron region contains information specific to the neuron type
         ens_regions[Regions.neuron] = LIFRegion(
-=======
-        # The population length region stores information about groups of
-        # co-operating cores.
-        ens_regions[EnsembleRegions.population_length] = \
-            regions.ListRegion("I")
-
-        # The ensemble region contains basic information about the ensemble
-        ens_regions[EnsembleRegions.ensemble] = EnsembleRegion(
-            model.machine_timestep, self.ensemble.size_in)
-
-        # The neuron region contains information specific to the neuron type
-        ens_regions[EnsembleRegions.neuron] = LIFRegion(
->>>>>>> d33c53e1
             model.dt, self.ensemble.neuron_type.tau_rc,
             self.ensemble.neuron_type.tau_ref
         )
@@ -455,15 +363,8 @@
                                       n_steps * 2)
 
         # Create profiler region
-<<<<<<< HEAD
         ens_regions[Regions.profiler] = regions.Profiler(n_profiler_samples)
         ens_regions[Regions.ensemble].n_profiler_samples = n_profiler_samples
-=======
-        ens_regions[EnsembleRegions.profiler] = regions.Profiler(
-            n_profiler_samples)
-        ens_regions[EnsembleRegions.ensemble].n_profiler_samples = \
-            n_profiler_samples
->>>>>>> d33c53e1
 
         # Manage probes
         for probe in self.local_probes:
@@ -471,18 +372,14 @@
                 self.record_spikes = True
             elif probe.attr == "voltage":
                 self.record_voltages = True
-<<<<<<< HEAD
             elif probe.attr == "scaled_encoders":
                 self.record_encoders = True
-=======
->>>>>>> d33c53e1
             else:
                 raise NotImplementedError(
                     "Cannot probe {} on Ensembles".format(probe.attr)
                 )
 
         # Set the flags
-<<<<<<< HEAD
         ens_regions[Regions.ensemble].record_spikes = self.record_spikes
         ens_regions[Regions.ensemble].record_voltages = self.record_voltages
         ens_regions[Regions.ensemble].record_encoders = self.record_encoders
@@ -499,18 +396,6 @@
         ens_regions[Regions.encoder_recording] =\
             regions.EncoderRecordingRegion(n_steps if self.record_encoders
                                            else 0, self.learnt_enc_dims)
-=======
-        ens_regions[EnsembleRegions.ensemble].record_spikes = \
-            self.record_spikes
-        ens_regions[EnsembleRegions.ensemble].record_voltages = \
-            self.record_voltages
-
-        # Create the probe recording regions
-        ens_regions[EnsembleRegions.spikes] = regions.SpikeRecordingRegion(
-            n_steps if self.record_spikes else 0)
-        ens_regions[EnsembleRegions.voltages] = regions.VoltageRecordingRegion(
-            n_steps if self.record_voltages else 0)
->>>>>>> d33c53e1
 
         # Create constraints against which to partition, initially assume that
         # we can devote 16 cores to every problem.
@@ -526,28 +411,19 @@
                                               0.8)  # 80% of 16 cores compute
 
         # Form the constraints dictionary
-<<<<<<< HEAD
         def _make_constraint(f, size_in, size_out, size_learnt_out, **kwargs):
-=======
-        def _make_constraint(f, size_in, size_out, **kwargs):
->>>>>>> d33c53e1
             """Wrap a usage computation method to work with the partitioner."""
             def f_(vertex_slice):
                 # Calculate the number of neurons
                 n_neurons = vertex_slice.stop - vertex_slice.start
 
                 # Call the original method
-<<<<<<< HEAD
                 return f(size_in, size_out, size_learnt_out,
                          n_neurons, **kwargs)
-=======
-                return f(size_in, size_out, n_neurons, **kwargs)
->>>>>>> d33c53e1
             return f_
 
         partition_constraints = {
             sdram_constraint: _make_constraint(_lif_sdram_usage,
-<<<<<<< HEAD
                                                encoders_with_gain.shape[1],
                                                size_out, size_learnt_out),
             dtcm_constraint: _make_constraint(_lif_dtcm_usage,
@@ -581,37 +457,6 @@
             # the same chip
             constraints.append(SameChipConstraint(cluster_vertices))
 
-=======
-                                               self.ensemble.size_in,
-                                               size_out),
-            dtcm_constraint: _make_constraint(_lif_dtcm_usage,
-                                              self.ensemble.size_in, size_out),
-            cpu_constraint: _make_constraint(_lif_cpu_usage,
-                                             self.ensemble.size_in, size_out),
-        }
-
-        # Partition the ensemble to create clusters of co-operating cores
-        self.clusters = list()
-        vertices = list()
-        constraints = list()
-        for sl in partition.partition(slice(0, self.ensemble.n_neurons),
-                                      partition_constraints):
-            # For each slice we create a cluster of co-operating cores.  We
-            # instantiate the cluster and then ask it to produce vertices which
-            # will be added to the netlist.
-            cluster = EnsembleCluster(sl, self.ensemble.size_in, size_out,
-                                      ens_regions)
-            self.clusters.append(cluster)
-
-            # Get the vertices for the cluster
-            cluster_vertices = cluster.make_vertices(cycles)
-            vertices.extend(cluster_vertices)
-
-            # Create a constraint which forces these vertices to be present on
-            # the same chip
-            constraints.append(SameChipConstraint(cluster_vertices))
-
->>>>>>> d33c53e1
         # Return the vertices and callback methods
         return netlistspec(vertices, self.load_to_machine,
                            after_simulation_function=self.after_simulation,
@@ -646,12 +491,8 @@
             for cl in self.clusters:
                 # For each neuron slice copy in the spike data
                 for neurons, data in cl.get_spike_data(n_steps):
-<<<<<<< HEAD
                     neurons_stop = neurons.start + data.shape[1]
                     spikes[:, neurons.start:neurons_stop] = data
-=======
-                    spikes[:, neurons] = data
->>>>>>> d33c53e1
 
             # Recast the data as floats
             spike_vals = np.zeros((n_steps, self.ensemble.n_neurons))
@@ -668,7 +509,6 @@
                 for neurons, data in cl.get_voltage_data(n_steps):
                     voltages[:, neurons] = data
 
-<<<<<<< HEAD
         # If (learnt) encoders were recorded
         if self.record_encoders:
             # Create empty matrix to hold probed data
@@ -683,8 +523,6 @@
                 for neurons, data in cl.get_encoder_data(n_steps):
                     encoders[:, neurons] = data
 
-=======
->>>>>>> d33c53e1
         # Store the data associated with probes
         for p in self.local_probes:
             # Get the neuron slice applied by the probe
@@ -697,22 +535,15 @@
             if p.sample_every is not None:
                 sample_every = int(p.sample_every / simulator.dt)
 
-<<<<<<< HEAD
             # Copy desired slice of recorded data into simulator
-=======
-            # Get the probe data
->>>>>>> d33c53e1
             if p.attr in ("output", "spikes"):
                 # Spike data
                 probe_data = spike_vals[::sample_every, neuron_slice]
             elif p.attr == "voltage":
                 # Voltage data
                 probe_data = voltages[::sample_every, neuron_slice]
-<<<<<<< HEAD
             elif p.attr == "scaled_encoders":
                 probe_data = encoders[::sample_every, neuron_slice, :]
-=======
->>>>>>> d33c53e1
 
             # Store the probe data
             if p in simulator.data:
@@ -722,26 +553,18 @@
 
 
 class EnsembleCluster(object):
-<<<<<<< HEAD
     def __init__(self, neuron_slice, size_in, encoder_width, size_out,
                  size_learnt_out, n_learnt_input_signals, regions):
-=======
-    def __init__(self, neuron_slice, size_in, size_out, regions):
->>>>>>> d33c53e1
         """Create a new cluster of collaborating cores."""
         self.neuron_slice = neuron_slice
         self.regions = regions
         self.neuron_slices = list()
         self.vertices = list()
         self.size_in = size_in
-<<<<<<< HEAD
         self.encoder_width = encoder_width
         self.size_out = size_out
         self.size_learnt_out = size_learnt_out
         self.n_learnt_input_signals = n_learnt_input_signals
-=======
-        self.size_out = size_out
->>>>>>> d33c53e1
 
     def make_vertices(self, cycles):
         """Partition the neurons onto multiple cores."""
@@ -758,17 +581,12 @@
         # Form the constraints dictionary
         def _make_constraint(f, size_in, **kwargs):
             """Wrap a usage computation method to work with the partitioner."""
-<<<<<<< HEAD
             def f_(neuron_slice, output_slice, learnt_output_slice):
-=======
-            def f_(neuron_slice, output_slice):
->>>>>>> d33c53e1
                 # Calculate the number of neurons
                 n_neurons = neuron_slice.stop - neuron_slice.start
 
                 # Calculate the number of outgoing dimensions
                 size_out = output_slice.stop - output_slice.start
-<<<<<<< HEAD
                 size_learnt_out = learnt_output_slice.stop -\
                     learnt_output_slice.start
 
@@ -783,24 +601,12 @@
                                               n_neurons_in_cluster=n_neurons),
             cpu_constraint: _make_constraint(_lif_cpu_usage,
                                              self.encoder_width,
-=======
-
-                # Call the original method
-                return f(size_in, size_out, n_neurons, **kwargs)
-            return f_
-
-        constraints = {
-            dtcm_constraint: _make_constraint(_lif_dtcm_usage, self.size_in,
-                                              n_neurons_in_cluster=n_neurons),
-            cpu_constraint: _make_constraint(_lif_cpu_usage, self.size_in,
->>>>>>> d33c53e1
                                              n_neurons_in_cluster=n_neurons),
         }
 
         # Partition the slice of neurons that we have
         self.neuron_slices = list()
         output_slices = list()
-<<<<<<< HEAD
         learnt_output_slices = list()
         for neurons, outputs, learnt_outputs in partition.partition_multiple(
                 (self.neuron_slice, slice(self.size_out),
@@ -808,12 +614,6 @@
             self.neuron_slices.append(neurons)
             output_slices.append(outputs)
             learnt_output_slices.append(learnt_outputs)
-=======
-        for neurons, outputs in partition.partition_multiple(
-                (self.neuron_slice, slice(self.size_out)), constraints):
-            self.neuron_slices.append(neurons)
-            output_slices.append(outputs)
->>>>>>> d33c53e1
 
         n_slices = len(self.neuron_slices)
         assert n_slices <= 16  # Too many cores in the cluster
@@ -823,19 +623,11 @@
                                               n_slices)
 
         # Zip these together to create the vertices
-<<<<<<< HEAD
         all_slices = zip(input_slices, output_slices, learnt_output_slices)
         for i, (inp, output, learnt) in enumerate(all_slices):
             # Create the vertex
             vertex = EnsembleSlice(i, self.neuron_slices, inp, output, learnt,
                                    self.regions)
-=======
-        all_slices = zip(input_slices, output_slices)
-        for i, (in_slice, out_slice) in enumerate(all_slices):
-            # Create the vertex
-            vertex = EnsembleSlice(i, self.neuron_slices, in_slice,
-                                   out_slice, self.regions)
->>>>>>> d33c53e1
 
             # Add to the list of vertices
             self.vertices.append(vertex)
@@ -852,7 +644,6 @@
 
         # Allocate some shared memory for the cluster
         with controller(x=x, y=y):
-<<<<<<< HEAD
             # Allocate shared input vector memory
             shared_input_vector = controller.sdram_alloc(self.size_in*4,
                                                          clear=True)
@@ -862,12 +653,6 @@
                 controller.sdram_alloc(self.size_in*4, clear=True)
                 for _ in range(self.n_learnt_input_signals)]
 
-=======
-            # Get the shared input vector memory
-            shared_input_vector = controller.sdram_alloc(self.size_in*4,
-                                                         clear=True)
-
->>>>>>> d33c53e1
             # Get the shared spike vector memory
             spike_bytes = neuron_utils.get_bytes_for_unpacked_spike_vector(
                 self.neuron_slices)
@@ -888,13 +673,8 @@
         # Load each slice in turn, passing references to the shared memory
         for vertex in self.vertices:
             vertex.load_to_machine(
-<<<<<<< HEAD
                 netlist, shared_input_vector, shared_learnt_input_vector,
                 shared_spikes_vector, sema_input, sema_spikes
-=======
-                netlist, shared_input_vector, shared_spikes_vector,
-                sema_input, sema_spikes
->>>>>>> d33c53e1
             )
 
     def get_profiler_data(self):
@@ -903,7 +683,6 @@
             # Construct a key for the vertex
             key = (vertex.neuron_slice.start,
                    vertex.neuron_slice.stop)
-<<<<<<< HEAD
 
             # Get the data and yield a new entry
             yield key, vertex.get_profiler_data()
@@ -1212,242 +991,11 @@
     "PESLearningRule",
     "learning_rate, error_filter_index, decoder_start, decoder_stop, "
     "activity_filter_index")
-=======
-
-            # Get the data and yield a new entry
-            yield key, vertex.get_profiler_data()
-
-    def get_spike_data(self, n_steps):
-        """Retrieve the spike data from the simulation."""
-        for vertex in self.vertices:
-            # Get the data and yield a new entry
-            yield vertex.neuron_slice, vertex.get_spike_data(n_steps)
-
-    def get_voltage_data(self, n_steps):
-        """Retrieve the voltage data from the simulation."""
-        for vertex in self.vertices:
-            # Get the data and yield a new entry
-            yield vertex.neuron_slice, vertex.get_voltage_data(n_steps)
-
-
-class EnsembleSlice(Vertex):
-    """Represents a single instance of the Ensemble APLX."""
-
-    # Tag names, corresponding to those defined in `ensemble.h`
-    profiler_tag_names = {
-        0:  "Input filter",
-        1:  "Neuron update",
-        2:  "Decode and transmit output",
-    }
-
-    def __init__(self, vertex_index, cluster_slices, input_slice, output_slice,
-                 ens_regions):
-        """Create a new slice of an Ensemble.
-
-        Parameters
-        ----------
-        vertex_index : int
-            Index of this vertex within the cluster.
-        cluster_slices : [slice, ...]
-            List of slices
-        input_slice : slice
-            Slice of the input space to be managed by this instance.
-        output_slice : slice
-            Slice of the output space to be managed by this instance.
-        """
-        # Store the parameters
-        self.input_slice = input_slice
-        self.output_slice = output_slice
-        self.regions = ens_regions
-
-        # Get the specific neural slice we care about and information regarding
-        # the rest of the vertices in this cluster.
-        self.vertex_index = vertex_index
-        self.neuron_slice = cluster_slices[vertex_index]
-        self.n_vertices_in_cluster = len(cluster_slices)
-        self.n_neurons_in_cluster = (cluster_slices[-1].stop -
-                                     cluster_slices[0].start)
-
-        # Get the basic arguments for the regions that we'll be storing
-        self.region_arguments = _get_basic_region_arguments(
-            self.neuron_slice, self.output_slice, cluster_slices
-        )
-
-        # Add some other arguments for the ensemble region
-        self.region_arguments[EnsembleRegions.ensemble].kwargs.update({
-            "population_id": vertex_index,
-            "input_slice": input_slice,
-            "neuron_slice": self.neuron_slice,
-            "output_slice": output_slice,
-        })
-
-        # Compute the SDRAM usage
-        sdram_usage = regions.utils.sizeof_regions_named(
-            self.regions, self.region_arguments)
-
-        # Prepare the vertex
-        application = "ensemble"
-
-        if ens_regions[EnsembleRegions.profiler].n_samples > 0:
-            # If profiling then use the profiled version of the application
-            application += "_profiled"
-
-        super(EnsembleSlice, self).__init__(get_application(application),
-                                            {Cores: 1, SDRAM: sdram_usage})
-
-    def load_to_machine(self, netlist, shared_input_vector,
-                        shared_spike_vector, sema_input, sema_spikes):
-        """Load the application data into memory."""
-        # Get a block of memory for each of the regions
-        self.region_memory = \
-            regions.utils.create_app_ptr_and_region_files_named(
-                netlist.vertices_memory[self], self.regions,
-                self.region_arguments
-            )
-
-        # Add some arguments to the ensemble region
-        for kwarg, val in (("shared_input_vector", shared_input_vector),
-                           ("shared_spike_vector", shared_spike_vector),
-                           ("sema_input", sema_input),
-                           ("sema_spikes", sema_spikes)):
-            self.region_arguments[EnsembleRegions.ensemble].kwargs[kwarg] = val
-
-        # Modify the keyword arguments to the keys region to include the
-        # cluster index.
-        self.region_arguments[EnsembleRegions.keys].kwargs["cluster"] = \
-            self.cluster
-
-        # Write each region into memory
-        for key in EnsembleRegions:
-            # Get the arguments and the memory
-            args, kwargs = self.region_arguments[key]
-            mem = self.region_memory[key]
-
-            # Get the region
-            region = self.regions[key]
-
-            # Perform the write
-            region.write_subregion_to_file(mem, *args, **kwargs)
-
-    def get_profiler_data(self):
-        """Retrieve profiler data from the simulation."""
-        # Get the profiler output memory block
-        mem = self.region_memory[EnsembleRegions.profiler]
-        mem.seek(0)
-
-        # Read profiler data from memory and put somewhere accessible
-        profiler = self.regions[EnsembleRegions.profiler]
-        return profiler.read_from_mem(mem, self.profiler_tag_names)
-
-    def get_probe_data(self, region_name, n_steps):
-        """Retrieve probed data from the simulation."""
-        # Get the memory block
-        mem = self.region_memory[region_name]
-        mem.seek(0)
-
-        # Read the data from memory
-        region = self.regions[region_name]
-        return region.to_array(mem, self.neuron_slice, n_steps)
-
-    def get_spike_data(self, n_steps):
-        """Retrieve spike data from the simulation."""
-        return self.get_probe_data(EnsembleRegions.spikes, n_steps)
-
-    def get_voltage_data(self, n_steps):
-        """Retrieve voltage data from the simulation."""
-        return self.get_probe_data(EnsembleRegions.voltages, n_steps)
-
-
-class EnsembleRegion(regions.Region):
-    """Region relevant to all ensembles.
-
-    Python representation of `ensemble_parameters_t`.
+
+
+class PESRegion(regions.Region):
+    """Region representing parameters for PES learning rules.
     """
-    def __init__(self, machine_timestep, size_in, n_profiler_samples=0,
-                 record_spikes=False, record_voltages=False):
-        self.machine_timestep = machine_timestep
-        self.size_in = size_in
-        self.n_profiler_samples = n_profiler_samples
-        self.record_spikes = record_spikes
-        self.record_voltages = record_voltages
-
-    def sizeof(self, *args, **kwargs):
-        # Always 15 words
-        return 15*4
-
-    def write_subregion_to_file(self, fp, n_populations, population_id,
-                                n_neurons_in_population, input_slice,
-                                neuron_slice, output_slice,
-                                shared_input_vector, shared_spike_vector,
-                                sema_input, sema_spikes):
-        """Write the region to a file-like.
-
-        Parameters
-        ----------
-        n_populations : int
-            Number of populations with which this executable will collaborate.
-        n_neurons_in_population : int
-            Number of neurons that are in the shared population.
-        population_id : int
-            Index of this executable within this group of populations.
-        input_slice : slice
-            Slice of the input space that this executable will handle.
-        neuron_slice : slice
-            Portion of the neurons that this executable will handle.
-        output_slice : slice
-            Slice of the decoded space produced by this ensemble.
-        shared_input_vector : int
-            Address of SDRAM used to combine input values.
-        shared_spike_vector : int
-            Address in SDRAM used to combine spike vectors.
-        sema_input : int
-            Address of a semaphore in shared memory for synchronising reading
-            of input vectors.
-        sema_spikes : int
-            Address of a semaphore in shared memory for synchronising reading
-            of spike vectors.
-        """
-        # Prepare all data for packing
-        n_neurons = neuron_slice.stop - neuron_slice.start
-        is_offset = input_slice.start
-        is_n_dims = input_slice.stop - input_slice.start
-        n_decoder_rows = output_slice.stop - output_slice.start
-
-        # Add the flags
-        flags = 0x0
-        for i, predicate in enumerate((self.record_spikes,
-                                       self.record_voltages)):
-            if predicate:
-                flags |= 1 << i
-
-        # Pack and write the data
-        fp.write(struct.pack(
-            "<15I",
-            self.machine_timestep,
-            n_neurons,
-            self.size_in,
-            n_neurons_in_population,
-            n_populations,
-            population_id,
-            is_offset,
-            is_n_dims,
-            n_decoder_rows,
-            self.n_profiler_samples,
-            flags,
-            shared_input_vector,
-            shared_spike_vector,
-            sema_input,
-            sema_spikes
-        ))
-
->>>>>>> d33c53e1
-
-class LIFRegion(regions.Region):
-    """Region containing parameters specific to LIF neurons.
-
-    This is the Python representation of `lif_parameters_t`.
-    """
-<<<<<<< HEAD
     def __init__(self, n_neurons):
         self.learning_rules = []
         self.n_neurons = n_neurons
@@ -1579,35 +1127,6 @@
                 tp.value_to_fix(1.0) - f,
             )
             fp.write(data)
-=======
-    def __init__(self, dt, tau_rc, tau_ref):
-        self.dt = dt
-        self.tau_rc = tau_rc
-        self.tau_ref = tau_ref
-
-    def sizeof(self, *args, **kwargs):
-        """Get the size of the region in bytes."""
-        return 2*4  # 2 words
-
-    def write_subregion_to_file(self, fp):
-        """Write the region to the file-like object."""
-        # The value -e^(-dt / tau_rc) is precomputed and is scaled down ever so
-        # slightly to account for the effects of fixed point.  The result is
-        # that the tuning curves of SpiNNaker neurons are usually within 5Hz of
-        # the ideal curve and the tuning curve of reference Nengo neurons.  The
-        # fudge factor applied (i.e. 1.0*2^-11) was determined by running the
-        # tuning curve test in "regression-tests/test_tuning_curve.py",
-        # plotting the results and stopping when the ideal tuning curve was
-        # very closely matched by the SpiNNaker tuning curve - further
-        # improvement of this factor may be possible.
-        fp.write(struct.pack(
-            "<2I",
-            tp.value_to_fix(
-                -np.expm1(-self.dt / self.tau_rc) * (1.0 - 2**-11)
-            ),
-            int(self.tau_ref // self.dt)
-        ))
->>>>>>> d33c53e1
 
 
 def get_decoders_and_keys(signals_connections, minimise=False):
@@ -1647,7 +1166,6 @@
     return decoders, keys
 
 
-<<<<<<< HEAD
 class Args(collections.namedtuple("Args", "args, kwargs")):
     def __new__(cls, *args, **kwargs):
         return super(Args, cls).__new__(cls, args, kwargs)
@@ -1655,15 +1173,11 @@
 
 def _get_basic_region_arguments(neuron_slice, output_slice,
                                 learnt_output_slice, cluster_slices):
-=======
-def _get_basic_region_arguments(neuron_slice, output_slice, cluster_slices):
->>>>>>> d33c53e1
     """Get the initial arguments for LIF regions."""
     # By default there are no arguments at all
     region_arguments = collections.defaultdict(Args)
 
     # Regions sliced by neuron
-<<<<<<< HEAD
     for r in (Regions.encoders,
               Regions.bias,
               Regions.gain,
@@ -1689,25 +1203,6 @@
 
     # Ensemble region arguments
     region_arguments[Regions.ensemble].kwargs.update({
-=======
-    for r in (EnsembleRegions.encoders,
-              EnsembleRegions.bias,
-              EnsembleRegions.gain,
-              EnsembleRegions.spikes,
-              EnsembleRegions.voltages):
-        region_arguments[r] = Args(neuron_slice)
-
-    # Regions sliced by output
-    for r in [EnsembleRegions.decoders, EnsembleRegions.keys]:
-        region_arguments[r] = Args(output_slice)
-
-    # Population lengths
-    pop_lengths = [p.stop - p.start for p in cluster_slices]
-    region_arguments[EnsembleRegions.population_length] = Args(pop_lengths)
-
-    # Ensemble region arguments
-    region_arguments[EnsembleRegions.ensemble].kwargs.update({
->>>>>>> d33c53e1
         "n_populations": len(pop_lengths),
         "n_neurons_in_population": sum(pop_lengths),
     })
@@ -1715,7 +1210,6 @@
     return region_arguments
 
 
-<<<<<<< HEAD
 def _lif_sdram_usage(size_in, size_out, size_learnt_out, n_neurons):
     """Approximation of SDRAM usage."""
     # Per neuron cost = encoders + decoders + gain + bias
@@ -1726,21 +1220,10 @@
 
 def _lif_dtcm_usage(size_in, size_out, size_learnt_out,
                     n_neurons, n_neurons_in_cluster=None):
-=======
-def _lif_sdram_usage(size_in, size_out, n_neurons):
-    """Approximation of SDRAM usage."""
-    # Per neuron cost = encoders + decoders + gain + bias
-    size = n_neurons * (size_in + size_out + 2) + size_out
-    return size * 4
-
-
-def _lif_dtcm_usage(size_in, size_out, n_neurons, n_neurons_in_cluster=None):
->>>>>>> d33c53e1
     """Approximation of DTCM usage."""
     # Assume no clustering if n_neurons_in_cluster is None
     if n_neurons_in_cluster is None:
         n_neurons_in_cluster = n_neurons
-<<<<<<< HEAD
 
     # Per neuron cost = encoders + gain + bias + voltage + refractory counter
     # Per neuron in cluster cost = decoders
@@ -1751,15 +1234,6 @@
 
     return size * 4
 
-=======
-
-    # Per neuron cost = encoders + gain + bias + voltage + refractory counter
-    # Per neuron in cluster cost = decoders
-    size = (n_neurons * (size_in + 3) + size_out + size_in +
-            n_neurons // 2) + n_neurons_in_cluster * size_out
-
-    return size * 4
->>>>>>> d33c53e1
 
 def _lif_cpu_usage(size_in, size_out, size_learnt_out, n_neurons,
                    n_neurons_in_cluster=None):
@@ -1768,7 +1242,6 @@
     if n_neurons_in_cluster is None:
         n_neurons_in_cluster = n_neurons
 
-<<<<<<< HEAD
     input_filter_cost = 40 * size_in + 131
     encoder_and_neuron_cost = (10 * size_in + 59) * n_neurons
     decoder_cost = (3 * n_neurons_in_cluster + 234) * size_out
@@ -1777,17 +1250,4 @@
     learnt_decoder_cost = (3 * n_neurons_in_cluster + 234) * size_learnt_out
 
     return input_filter_cost + encoder_and_neuron_cost +\
-        decoder_cost + learnt_decoder_cost
-=======
-def _lif_cpu_usage(size_in, size_out, n_neurons, n_neurons_in_cluster=None):
-    """Approximation of compute cost."""
-    # Assume no clustering if n_neurons_in_cluster is None
-    if n_neurons_in_cluster is None:
-        n_neurons_in_cluster = n_neurons
-
-    input_filter_cost = 40 * size_in + 131
-    encoder_and_neuron_cost = (10 * size_in + 59) * n_neurons
-    decoder_cost = (3 * n_neurons_in_cluster + 234) * size_out
-
-    return input_filter_cost + encoder_and_neuron_cost + decoder_cost
->>>>>>> d33c53e1
+        decoder_cost + learnt_decoder_cost