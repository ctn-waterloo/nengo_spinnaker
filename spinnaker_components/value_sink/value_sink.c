#include "spin1_api.h"
#include "common-typedefs.h"
#include "common-impl.h"
#include "input_filtering.h"

typedef struct _region_system_t
{
  uint32_t timestep;
  uint32_t input_size;
  uint32_t input_offset;
} region_system_t;
region_system_t params;

address_t rec_start, rec_curr;

if_collection_t filters;

void sink_update(uint ticks, uint arg1)
{
  use(arg1);
  if (simulation_ticks != UINT32_MAX && ticks > simulation_ticks)
  {
    spin1_exit(0);
    return;
  }

  // Filter inputs, write the latest value to SRAM
  input_filtering_step(&filters);
  spin1_memcpy(rec_curr, filters.output, params.input_size * sizeof(value_t));
  rec_curr = &rec_curr[params.input_size];
}

void mcpl_callback(uint key, uint payload)
{
  input_filtering_input_with_dimension_offset(
    &filters, key, payload,
    params.input_offset,   // Offset for all packets
    params.input_size - 1  // Max expected dimension
  );
}

void c_main(void)
{
  address_t address = system_load_sram();

  // Load parameters
  spin1_memcpy(&params, region_start(1, address), sizeof(region_system_t));

  // Prepare filtering
  input_filtering_initialise_output(&filters, params.input_size);
  input_filtering_get_filters(&filters, region_start(2, address));
  input_filtering_get_routes(&filters, region_start(3, address));

<<<<<<< HEAD
  input_filtering_get_filters(&g_input, region_start(2, address), NULL);
  input_filtering_get_routes(&g_input, region_start(3, address));
=======
  // Retrieve the recording region
>>>>>>> d33c53e1
  rec_start = region_start(15, address);

  // Set up callbacks, start
  spin1_set_timer_tick(params.timestep);
  spin1_callback_on(MCPL_PACKET_RECEIVED, mcpl_callback, -1);
  spin1_callback_on(TIMER_TICK, sink_update, 2);

  while(true)
  {
    // Wait for data loading, etc.
    event_wait();

    // Determine how long to simulate for
    config_get_n_ticks();

    // Reset the recording region location
    rec_curr = rec_start;

    // Perform the simulation
    spin1_start(SYNC_WAIT);
  }
}<|MERGE_RESOLUTION|>--- conflicted
+++ resolved
@@ -48,15 +48,10 @@
 
   // Prepare filtering
   input_filtering_initialise_output(&filters, params.input_size);
-  input_filtering_get_filters(&filters, region_start(2, address));
+  input_filtering_get_filters(&filters, region_start(2, address), NULL);
   input_filtering_get_routes(&filters, region_start(3, address));
 
-<<<<<<< HEAD
-  input_filtering_get_filters(&g_input, region_start(2, address), NULL);
-  input_filtering_get_routes(&g_input, region_start(3, address));
-=======
   // Retrieve the recording region
->>>>>>> d33c53e1
   rec_start = region_start(15, address);
 
   // Set up callbacks, start
