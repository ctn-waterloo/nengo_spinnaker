--- conflicted
+++ resolved
@@ -25,75 +25,48 @@
 
 
 @pytest.mark.parametrize(
-<<<<<<< HEAD
     ("machine_timestep", "size_in", "encoder_width", "n_populations",
-     "n_neurons_in_population", "population_id", "input_slice",
-     "neuron_slice", "output_slice", "learnt_output_slice",
-     "shared_input_vector", "shared_spike_vector", "sema_input",
-     "sema_spikes", "n_profiler_samples"),
-    [(1000, 3, 4, 4, 100, 0, slice(0, 3), slice(0, 25), slice(0, 10), slice(0, 0),
-      0x6780, 0x7800, 0x7804, 0x7808, 0),
-     (2000, 1, 2, 4, 101, 4, slice(1, 5), slice(22, 25), slice(3, 10), slice(3, 10),
-=======
-    ("machine_timestep", "size_in", "n_populations", "n_neurons_in_population",
-     "population_id", "input_slice", "neuron_slice", "output_slice",
-     "shared_input_vector", "shared_spike_vector", "sema_input", "sema_spikes",
-     "n_profiler_samples"),
-    [(1000, 3, 4, 100, 0, slice(0, 3), slice(0, 25), slice(0, 10),
-      0x6780, 0x7800, 0x7804, 0x7808, 0),
-     (2000, 1, 2, 101, 4, slice(1, 5), slice(22, 25), slice(3, 10),
->>>>>>> d33c53e1
-      0x6780, 0x7800, 0x6000, 0x6004, 6000),
+     "n_neurons_in_population", "population_id", "n_learnt_input_signals",
+     "input_slice", "neuron_slice", "output_slice", "learnt_output_slice",
+     "shared_input_vector", "shared_learnt_input_vector",
+     "shared_spike_vector", "sema_input", "sema_spikes", "n_profiler_samples"),
+    [(1000, 3, 4, 4, 100, 0, 0, slice(0, 3), slice(0, 25), slice(0, 10), slice(0, 0),
+      0x6780, [], 0x7800, 0x7804, 0x7808, 0),
+     (2000, 1, 2, 4, 101, 4, 1, slice(1, 5), slice(22, 25), slice(3, 10), slice(3, 10),
+      0x6780, [0x5000], 0x7800, 0x6000, 0x6004, 6000),
      ])
 @pytest.mark.parametrize("record_spikes", (True, False))
 @pytest.mark.parametrize("record_voltages", (True, False))
-<<<<<<< HEAD
 @pytest.mark.parametrize("record_encoders", (True, False))
 def test_EnsembleRegion(machine_timestep, size_in, encoder_width,
                         n_populations, n_neurons_in_population, population_id,
+                        n_learnt_input_signals,
                         input_slice, neuron_slice, output_slice,
                         learnt_output_slice, shared_input_vector,
-                        shared_spike_vector, sema_input, sema_spikes,
+                        shared_learnt_input_vector, shared_spike_vector,
+                        sema_input, sema_spikes,
                         n_profiler_samples, record_spikes, record_voltages,
                         record_encoders):
     # Create the region
     region = lif.EnsembleRegion(machine_timestep, size_in, encoder_width,
+                                n_learnt_input_signals,
                                 record_spikes=record_spikes,
                                 record_voltages=record_voltages,
                                 record_encoders=record_encoders)
-=======
-def test_EnsembleRegion(machine_timestep, size_in, n_populations,
-                        n_neurons_in_population, population_id, input_slice,
-                        neuron_slice, output_slice, shared_input_vector,
-                        shared_spike_vector, sema_input, sema_spikes,
-                        n_profiler_samples, record_spikes, record_voltages):
-    # Create the region
-    region = lif.EnsembleRegion(machine_timestep, size_in,
-                                record_spikes=record_spikes,
-                                record_voltages=record_voltages)
->>>>>>> d33c53e1
 
     # Update the region
     region.n_profiler_samples = n_profiler_samples
 
     # Check that the size is reported correctly
-<<<<<<< HEAD
-    assert region.sizeof() == 4*17  # 17 words
-=======
-    assert region.sizeof() == 4*15  # 15 words
->>>>>>> d33c53e1
+    assert region.sizeof() == (18 + n_learnt_input_signals) * 4
 
     # Check that the region is written out correctly
     fp = tempfile.TemporaryFile()
     region.write_subregion_to_file(
         fp, n_populations, population_id, n_neurons_in_population, input_slice,
-<<<<<<< HEAD
         neuron_slice, output_slice, learnt_output_slice, shared_input_vector,
-        shared_spike_vector, sema_input, sema_spikes
-=======
-        neuron_slice, output_slice, shared_input_vector, shared_spike_vector,
+        shared_learnt_input_vector, shared_spike_vector,
         sema_input, sema_spikes
->>>>>>> d33c53e1
     )
 
     # Check that the correct amount of data was written
@@ -107,41 +80,33 @@
         flags |= 1 << 0
     if record_voltages:
         flags |= 1 << 1
-<<<<<<< HEAD
     if record_encoders:
         flags |= 1 << 2
 
     # Check that the data was correct
-    assert struct.unpack("<17I", data) == (
+    unpacked = struct.unpack("<%uI" % (18 + n_learnt_input_signals), data)
+
+    assert unpacked[:18] == (
         machine_timestep,
         neuron_slice.stop - neuron_slice.start,
         size_in,
         encoder_width,
-=======
-
-    # Check that the data was correct
-    assert struct.unpack("<15I", data) == (
-        machine_timestep,
-        neuron_slice.stop - neuron_slice.start,
-        size_in,
->>>>>>> d33c53e1
         n_neurons_in_population,
         n_populations,
         population_id,
         input_slice.start,
         input_slice.stop - input_slice.start,
         output_slice.stop - output_slice.start,
-<<<<<<< HEAD
         learnt_output_slice.stop - learnt_output_slice.start,
-=======
->>>>>>> d33c53e1
         n_profiler_samples,
+        n_learnt_input_signals,
         flags,
         shared_input_vector,
         shared_spike_vector,
         sema_input,
-        sema_spikes
-    )
+        sema_spikes)
+
+    assert list(unpacked[18:18 + n_learnt_input_signals]) == shared_learnt_input_vector
 
 
 @pytest.mark.parametrize(
@@ -170,7 +135,6 @@
     assert (tp.value_to_fix(-np.expm1(-dt / tau_rc)) * 0.9 < dt_over_t_rc <
             tp.value_to_fix(-np.expm1(-dt / tau_rc)) * 1.1)
 
-<<<<<<< HEAD
 @pytest.mark.parametrize(
     "num_learning_rules",
     [0, 1, 2])
@@ -267,29 +231,10 @@
 
     # For each region assert that the arguments are correct
     assert region_args[lif.Regions.ensemble].kwargs == {
-=======
-
-@pytest.mark.parametrize(
-    "neuron_slice, out_slice, cluster_slices, cluster_lengths",
-    [(slice(1, 99), slice(3, 44), [slice(0, 1), slice(1, 5)],
-      [1, 4]),
-     (slice(1, 99), slice(13, 54), [slice(0, 1), slice(1, 5), slice(5, 40)],
-      [1, 4, 35])]
-)
-def test_get_basic_region_arguments(neuron_slice, out_slice, cluster_slices,
-                                    cluster_lengths):
-    # Get the region arguments using these parameters
-    region_args = lif._get_basic_region_arguments(neuron_slice, out_slice,
-                                                  cluster_slices)
-
-    # For each region assert that the arguments are correct
-    assert region_args[lif.EnsembleRegions.ensemble].kwargs == {
->>>>>>> d33c53e1
         "n_populations": len(cluster_slices),
         "n_neurons_in_population": sum(cluster_lengths),
     }
 
-<<<<<<< HEAD
     for r in (lif.Regions.neuron,
               lif.Regions.input_filters,
               lif.Regions.input_routing,
@@ -312,24 +257,4 @@
         assert region_args[r] == lif.Args(learnt_out_slice)
 
     assert region_args[lif.Regions.population_length] == \
-=======
-    for r in (lif.EnsembleRegions.neuron,
-              lif.EnsembleRegions.input_filters,
-              lif.EnsembleRegions.input_routing,
-              lif.EnsembleRegions.inhibition_filters,
-              lif.EnsembleRegions.inhibition_routing):
-        assert region_args[r] == lif.Args()
-
-    for r in (lif.EnsembleRegions.encoders,
-              lif.EnsembleRegions.bias,
-              lif.EnsembleRegions.gain,
-              lif.EnsembleRegions.spikes,
-              lif.EnsembleRegions.voltages):
-        assert region_args[r] == lif.Args(neuron_slice)
-
-    for r in (lif.EnsembleRegions.decoders, lif.EnsembleRegions.keys):
-        assert region_args[r] == lif.Args(out_slice)
-
-    assert region_args[lif.EnsembleRegions.population_length] == \
->>>>>>> d33c53e1
         lif.Args(cluster_lengths)